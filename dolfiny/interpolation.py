--- conflicted
+++ resolved
@@ -148,13 +148,6 @@
     # dofmap of the actual element (these are different for symmetric spaces)
     b_local = np.zeros(b_size_knl, dtype=PETSc.ScalarType)
 
-<<<<<<< HEAD
-    # Number of collocated dofs for a point for a kernel
-    dofs_per_block_knl = int(b_size_knl / value_size)
-
-    # Number of collocated dofs for a point in dolfin (i.e. incl. symmetry)
-    dofs_per_block = int(b_size / dofs_per_block_knl)
-=======
     # Number of dofs of the corresponding scalar space
     # E.g. for TDG1 it is 4
     scalar_space_dim = int(b_size_knl / value_size)
@@ -162,7 +155,6 @@
     # Value size which takes into account symmetry
     # E.g. for TDG1 it is 6
     value_size_sym = len(np.unique(subel_map))
->>>>>>> 1be7c9b0
 
     for i, cell in enumerate(geom_pos[:-1]):
         num_vertices = geom_pos[i + 1] - geom_pos[i]
@@ -182,10 +174,6 @@
         kernel(ffi.from_buffer(b_local), ffi.from_buffer(coeffs),
                ffi.from_buffer(const_vector), ffi.from_buffer(coordinate_dofs))
 
-<<<<<<< HEAD
-        for j in range(dofs_per_block_knl):
-=======
         for j in range(scalar_space_dim):
->>>>>>> 1be7c9b0
             for k in range(value_size):
                 b[dofmap[i * b_size + value_size_sym * j + subel_map[k]]] = b_local[value_size * j + k]